--- conflicted
+++ resolved
@@ -1,18 +1,6 @@
 # Graph API
 
-<<<<<<< HEAD
 A graph API for Rust.
-=======
-## API Structure
-
-Node
-
-Edge
---- Path
-
-Graph
---- Digraph
---- Ungraph
 
 ```rust
 
@@ -107,5 +95,4 @@
     }
 }
 
-```
->>>>>>> c041f985
+```